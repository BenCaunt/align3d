# Align3D

A crate for aligning 3D data and other stuff related with point clouds and SLAM. All in Rust.


## Learning Rust

* [ ] `impl` and `dyn` differance 
* [ ] use `impl Foo + ?Sized`
* [ ] How to make a macro `vertex_impl!`
* [ ] Learn vulkan
* [ ] Better builder
<<<<<<< HEAD
* [ ] Option and borrowing (vkMesh)

## TODO:

* ICP
    * [ ] Optimization
    * [ ] Optimization with color
    * [ ] Discard by normal or color difference
    * [ ] Pyramid Downsampling
* RGBD ICP
    * [ ] Pyramid Downsampling
    * [ ] Optimization
    * [ ] Discard by normal or color difference
    * [ ] Optimization with color
* TSDF 
    * [ ] integration
    * [ ] to_mesh
    * [ ] visualization
* SLAM
    * [ ] Trajectory aggregation
    * [ ] Associate PCL with features from sparse descriptors
    * [ ] Submap generation
    * [ ] Pose graph optimization
=======
* [x] Option and borrowing (vkMesh)
* [ ] Why from and into don't compile sometimes
* [ ] When make a builder
>>>>>>> 6a3104b0
<|MERGE_RESOLUTION|>--- conflicted
+++ resolved
@@ -10,8 +10,9 @@
 * [ ] How to make a macro `vertex_impl!`
 * [ ] Learn vulkan
 * [ ] Better builder
-<<<<<<< HEAD
-* [ ] Option and borrowing (vkMesh)
+* [x] Option and borrowing (vkMesh)
+* [ ] Why from and into don't compile sometimes
+* [ ] When make a builder
 
 ## TODO:
 
@@ -33,9 +34,4 @@
     * [ ] Trajectory aggregation
     * [ ] Associate PCL with features from sparse descriptors
     * [ ] Submap generation
-    * [ ] Pose graph optimization
-=======
-* [x] Option and borrowing (vkMesh)
-* [ ] Why from and into don't compile sometimes
-* [ ] When make a builder
->>>>>>> 6a3104b0
+    * [ ] Pose graph optimization