--- conflicted
+++ resolved
@@ -1,17 +1,13 @@
 use super::camera::Camera;
 use super::io::rgbdimage::RGBDImage;
 
-<<<<<<< HEAD
-use ndarray::{ArcArray2, Array2, Array3, Axis};
-use vulkano::image::sys::Image;
-=======
+
 use nalgebra::Vector3;
 use ndarray::iter::AxisIter;
 use ndarray::{ArcArray2, Array2, Array3, ArrayView2, Axis};
 
 use crate::io::Geometry;
 use crate::pointcloud::PointCloud;
->>>>>>> 6a3104b0
 
 pub struct ImagePointCloud {
     pub points: Array3<f32>,
